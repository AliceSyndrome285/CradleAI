import React, { useState, useEffect, useCallback, useRef } from 'react';
import {
  View,
  Text,
  ScrollView,
  TouchableOpacity,
  Image,
  Alert,
  ActivityIndicator,
  StyleSheet,
  BackHandler,
  Modal,
  Platform,
} from 'react-native';
import * as ImagePicker from 'expo-image-picker';
import * as ImageManipulator from 'expo-image-manipulator';
import * as FileSystem from 'expo-file-system'; // Fix: Correct FileSystem import
import * as DocumentPicker from 'expo-document-picker'; // Fix: Correct DocumentPicker import
import { useRouter } from 'expo-router';
import { Character, CradleCharacter } from '@/shared/types';
import { useCharacters } from '@/constants/CharactersContext';
import { useUser } from '@/constants/UserContext';
import AsyncStorage from '@react-native-async-storage/async-storage';
import { NodeSTManager } from '@/utils/NodeSTManager';
import {
  RoleCardJson,
  WorldBookJson,
  AuthorNoteJson,
  WorldBookEntry,
} from '@/shared/types';
import { WorldBookEntryUI, PresetEntryUI } from '@/constants/types';
import { 
  WorldBookSection,
  PresetSection,
  AuthorNoteSection
} from '@/components/character/CharacterSections';
import DetailSidebar from '@/components/character/DetailSidebar';
import ConfirmDialog from '@/components/ConfirmDialog';
import { CharacterImporter } from '@/utils/CharacterImporter';
import CharacterAttributeEditor from '@/components/character/CharacterAttributeEditor';
import { Ionicons } from '@expo/vector-icons';
import TagSelector from '@/components/TagSelector';
import ArtistReferenceSelector from '@/components/ArtistReferenceSelector';
import { theme } from '@/constants/theme';
// Default preset entries
export const DEFAULT_PRESET_ENTRIES = {
  // 可编辑条目
  EDITABLE: [
    { 
      id: "main", 
      name: "Main", 
      identifier: "main",
      enable: true,
      role: "user"
    },
    { 
      id: "enhance_def", 
      name: "Enhance Definitions", 
      identifier: "enhanceDefinitions",
      enable: true,
      role: "user",
      injection_position: 1,
      injection_depth: 3
    },
    { id: "aux_prompt", name: "Auxiliary Prompt", identifier: "nsfw" },
    { id: "post_hist", name: "Post-History Instructions", identifier: "jailbreak" }
  ],
  
  // 只可排序条目 (与角色卡关联)
  FIXED: [
    {
      id: "world_before",
      name: "World Info (before)",
      identifier: "worldInfoBefore",
      enable: true,
      role: "user"
    },
    { id: "char_desc", name: "Char Description", identifier: "charDescription" },
    { id: "char_pers", name: "Char Personality", identifier: "charPersonality" },
    { id: "scenario", name: "Scenario", identifier: "scenario" },
    { id: "world_after", name: "World Info (after)", identifier: "worldInfoAfter" },
    { id: "chat_ex", name: "Chat Examples", identifier: "dialogueExamples" },
    { id: "chat_hist", name: "Chat History", identifier: "chatHistory" }
  ]
};

export const DEFAULT_PRESET_ORDER = [
  "main",           // 可编辑
  "world_before",   // 只可排序
  "char_desc",      // 只可排序
  "char_pers",      // 只可排序
  "scenario",       // 只可排序
  "enhance_def",    // 可编辑
  "aux_prompt",     // 可编辑
  "world_after",    // 只可排序
  "chat_ex",        // 只可排序
  "chat_hist",      // 只可排序
  "post_hist"       // 可编辑
];

// 添加插入类型常量
const INSERT_TYPE_OPTIONS = {
  RELATIVE: 'relative',
  CHAT: 'chat'
} as const;

interface CreateCharProps {
  activeTab?: 'basic' | 'advanced';
  creationMode?: 'manual' | 'auto';
  allowTagImageGeneration?: boolean;
}

const CreateChar: React.FC<CreateCharProps> = ({ activeTab: initialActiveTab = 'basic' }) => {
  const router = useRouter();
  const { addCharacter, addConversation,} = useCharacters();
  const { user } = useUser();
  const [loading, setLoading] = useState(false);
  
  // Character and role card state
  const [character, setCharacter] = useState<Character & Partial<CradleCharacter>>({
    id: '',
    name: '',
    avatar: null,
    backgroundImage: null,
    conversationId: '',
    description: '',
    personality: '',
    interests: [],
    createdAt: Date.now(),
    updatedAt: Date.now(),
    // Add cradle system fields
    inCradleSystem: true,
    cradleStatus: 'growing',
    feedHistory: [],
    cradleCreatedAt: Date.now(),
    cradleUpdatedAt: Date.now()
  });
  
  const [roleCard, setRoleCard] = useState<Partial<RoleCardJson>>({
    name: '',
    first_mes: '',
    description: '',
    personality: '',
    scenario: '',
    mes_example: '',
    data: {
      extensions: {
        regex_scripts: []
      }
    }
  });

  // World book and author note state
  const [worldBook, setWorldBook] = useState<Partial<WorldBookJson>>({
    entries: {}
  });

  const [authorNote, setAuthorNote] = useState<Partial<AuthorNoteJson>>({
    charname: '',
    username: user?.settings?.self.nickname || 'User',
    content: '',
    injection_depth: 0
  });

  const [worldBookEntries, setWorldBookEntries] = useState<WorldBookEntryUI[]>([]);
  const [presetEntries, setPresetEntries] = useState<PresetEntryUI[]>(() => {
    // ...existing preset entries initialization...
    // 合并所有默认条目
    const defaultEntries = [
      ...DEFAULT_PRESET_ENTRIES.EDITABLE.map(entry => ({
        ...entry,
        content: '',
        isEditable: true,
        insertType: 'relative' as const,
        role: 'user' as const,
        order: DEFAULT_PRESET_ORDER.indexOf(entry.identifier),
        isDefault: true,
        enable: entry.enable ?? true,
        depth: 0
      })),
      ...DEFAULT_PRESET_ENTRIES.FIXED.map(entry => ({
        ...entry,
        content: '',
        isEditable: false,
        insertType: 'relative' as const,
        role: 'user' as const,
        order: DEFAULT_PRESET_ORDER.indexOf(entry.identifier),
        isDefault: true,
        enable: entry.enable ?? true,
        depth: 0
      }))
    ];

    // 根据 DEFAULT_PRESET_ORDER 排序
    return defaultEntries
      .sort((a, b) => {
        const orderA = DEFAULT_PRESET_ORDER.indexOf(a.identifier);
        const orderB = DEFAULT_PRESET_ORDER.indexOf(b.identifier);
        return orderA - orderB;
      });
  });

  // UI state variables - match character-detail page
  const [activeTab, setActiveTab] = useState<'basic' | 'advanced'>(initialActiveTab);
  const [showConfirmDialog, setShowConfirmDialog] = useState(false);
  const [hasUnsavedChanges, setHasUnsavedChanges] = useState(false);
  const [isSaving, setIsSaving] = useState(false);

  // Add ref to track unsaved changes for back button handling
  const hasUnsavedChangesRef = useRef(hasUnsavedChanges);
  
  // Update the ref when hasUnsavedChanges changes
  useEffect(() => {
    hasUnsavedChangesRef.current = hasUnsavedChanges;
  }, [hasUnsavedChanges]);
  
  // Handle Android back button
  useEffect(() => {
    const backAction = () => {
      if (hasUnsavedChangesRef.current) {
        setShowConfirmDialog(true);
        return true; // Prevent default behavior
      }
      return false; // Allow default behavior
    };

    const backHandler = BackHandler.addEventListener(
      'hardwareBackPress',
      backAction
    );

    return () => backHandler.remove();
  }, []);

  // Update activeTab when initialActiveTab changes
  useEffect(() => {
    setActiveTab(initialActiveTab);
  }, [initialActiveTab]);

  const [selectedField, setSelectedField] = useState<{
    title: string;
    content: string;
    onContentChange?: (text: string) => void;
    editable?: boolean;
    entryType?: 'worldbook' | 'preset' | 'author_note';
    entryOptions?: any;
    onOptionsChange?: (options: any) => void;
    name?: string;
    onNameChange?: (text: string) => void;
  } | null>(null);

  // Handle detail view for world book, preset, and author note entries
  const handleViewDetail = (
    title: string, 
    content: string,
    onContentChange?: (text: string) => void,
    editable: boolean = true,
    entryType?: 'worldbook' | 'preset' | 'author_note',
    entryOptions?: any,
    onOptionsChange?: (options: any) => void,
    name?: string,
    onNameChange?: (text: string) => void
  ) => {
    setSelectedField({ 
      title, 
      content, 
      onContentChange, 
      editable,
      entryType,
      entryOptions,
      onOptionsChange,
      name,
      onNameChange
    });
  };

  // Handle role card field changes
  const handleRoleCardChange = (field: keyof RoleCardJson, value: string) => {
    setRoleCard(prev => ({ ...prev, [field]: value }));
    // 同步更新角色基本信息
    if (field === 'name') {
      setCharacter(prev => ({ ...prev, name: value }));
      setAuthorNote(prev => ({ ...prev, charname: value }));
    }
    
    // Basic character properties syncing
    if (field === 'description') {
      setCharacter(prev => ({ ...prev, description: value }));
    }
    
    if (field === 'personality') {
      setCharacter(prev => ({ ...prev, personality: value }));
    }
    
    setHasUnsavedChanges(true);
  };

  // World Book handling functions
  const handleAddWorldBookEntry = () => {
    const newEntry: WorldBookEntryUI = {
      id: Date.now().toString(),
      name: '',
      comment: '',
      content: '',
      disable: false,
      position: 4,
      key: [],
      constant: false,
      depth: 0,
      order: worldBookEntries.length
    };
    setWorldBookEntries(prev => [...prev, newEntry]);
    setHasUnsavedChanges(true);
  };

  const handleUpdateWorldBookEntry = (id: string, updates: Partial<WorldBookEntryUI>) => {
    setWorldBookEntries(prev =>
      prev.map(entry =>
        entry.id === id ? { ...entry, ...updates } : entry
      )
    );
    setHasUnsavedChanges(true);
  };
  
  // Preset handling functions
  const handleAddPresetEntry = () => {
    const newEntry: PresetEntryUI = {
      id: Date.now().toString(),
      name: '',
      content: '',
      identifier: `custom_${Date.now()}`,
      isEditable: true,
      insertType: 'relative',
      role: 'user',
      order: presetEntries.length,
      isDefault: false,
      enable: true,
      depth: 0
    };
    setPresetEntries(prev => [...prev, newEntry]);
    setHasUnsavedChanges(true);
  };

  const handleUpdatePresetEntry = (id: string, updates: Partial<PresetEntryUI>) => {
    setPresetEntries(prev =>
      prev.map(entry =>
        entry.id === id ? { ...entry, ...updates } : entry
      )
    );
    setHasUnsavedChanges(true);
  };

  // 处理条目排序
  const handleMoveEntry = (id: string, direction: 'up' | 'down') => {
    setPresetEntries(prev => {
      const index = prev.findIndex(entry => entry.id === id);
      if (
        (direction === 'up' && index === 0) ||
        (direction === 'down' && index === prev.length - 1)
      ) {
        return prev;
      }

      const newEntries = [...prev];
      const swapIndex = direction === 'up' ? index - 1 : index + 1;
      [newEntries[index], newEntries[swapIndex]] = [newEntries[swapIndex], newEntries[index]];
      
      // 更新order值
      return newEntries.map((entry, idx) => ({
        ...entry,
        order: idx
      }));
    });
    setHasUnsavedChanges(true);
  };

  // 重新排序函数
  const handleReorderPresets = (fromIndex: number, toIndex: number) => {
    if (fromIndex === toIndex) return;
    
    setPresetEntries(prev => {
      const result = [...prev];
      const [removed] = result.splice(fromIndex, 1);
      result.splice(toIndex, 0, removed);
      
      // Update the order values after reordering
      return result.map((entry, idx) => ({
        ...entry,
        order: idx
      }));
    });
    setHasUnsavedChanges(true);
  };
  
  const handleReorderWorldBook = (fromIndex: number, toIndex: number) => {
    if (fromIndex === toIndex) return;
    
    setWorldBookEntries(prev => {
      const result = [...prev];
      const [removed] = result.splice(fromIndex, 1);
      result.splice(toIndex, 0, removed);
      
      // Update the order values after reordering
      return result.map((entry, idx) => ({
        ...entry,
        order: idx
      }));
    });
    setHasUnsavedChanges(true);
  };

  // Image handling functions
  const pickAvatar = async () => {
    try {
      // 首先选择图片
      let result = await ImagePicker.launchImageLibraryAsync({
        mediaTypes: ImagePicker.MediaTypeOptions.Images,
        allowsEditing: true,
        aspect: [1, 1],
        quality: 1,
      });

      if (!result.canceled && result.assets[0]) {
        const { width, height } = await new Promise<{ width: number; height: number }>((resolve) => {
          Image.getSize(result.assets[0].uri, (width, height) => {
            resolve({ width, height });
          }, () => {
            resolve({ width: 300, height: 300 }); // Default fallback values
          });
        });

        // 计算圆形裁剪的尺寸和位置
        const size = Math.min(width, height);
        const x = (width - size) / 2;
        const y = (height - size) / 2;

        // 执行圆形裁剪
        const manipResult = await ImageManipulator.manipulateAsync(
          result.assets[0].uri,
          [
            {
              crop: {
                originX: x,
                originY: y,
                width: size,
                height: size,
              },
            },
          ],
          {
            format: ImageManipulator.SaveFormat.PNG,
            compress: 1,
          }
        );

        setCharacter(prev => ({
          ...prev,
          avatar: manipResult.uri
        }));
        setHasUnsavedChanges(true);
      }
    } catch (error: any) {
      console.error("Image picking error:", error);
      Alert.alert("提示", "请确保选择合适的图片并正确裁剪");
    }
  };

  const pickBackgroundImage = async () => {
    try {
      let result = await ImagePicker.launchImageLibraryAsync({
        mediaTypes: ImagePicker.MediaTypeOptions.Images,
        allowsEditing: true,
        aspect: [9, 16],
        quality: 1,
      });

      if (!result.canceled && result.assets[0]) {
        setCharacter(prev => ({
          ...prev,
          backgroundImage: result.assets[0].uri
        }));
        setHasUnsavedChanges(true);
      }
    } catch (error: any) {
      console.error("Background image picking error:", error);
      Alert.alert("Error", "Could not pick image: " + error.message);
    }
  };

  // Navigation handling
  const handleBackPress = () => {
    if (hasUnsavedChanges) {
      setShowConfirmDialog(true);
    } else {
      router.back();
    }
  };

  // Add tag-based image generation support
  const [uploadMode, setUploadMode] = useState<'upload' | 'generate'>('upload');
  const [positiveTags, setPositiveTags] = useState<string[]>([]);
  const [negativeTags, setNegativeTags] = useState<string[]>([]);
  const [tagSelectorVisible, setTagSelectorVisible] = useState(false);
  const [selectedArtistPrompt, setSelectedArtistPrompt] = useState<string | null>(null);

  // Saving character - update to include cradle fields
  const saveCharacter = async () => {
    if (!roleCard.name?.trim()) {
      Alert.alert('保存失败', '角色名称不能为空。');
      return;
    }
  
    setIsSaving(true);
    const characterId = String(Date.now());
    
    try {
      // 构建角色数据
      const jsonData = {
        roleCard: {
          name: roleCard.name.trim(),
          first_mes: roleCard.first_mes || '',
          description: roleCard.description || '',
          personality: roleCard.personality || '',
          scenario: roleCard.scenario || '',
          mes_example: roleCard.mes_example || '',
          data: {
            extensions: {
              regex_scripts: []
            }
          }
        },
        worldBook: {
          entries: Object.fromEntries(
            worldBookEntries
              .filter(entry => entry.name && entry.content)
              .map(entry => [
                entry.name,
                {
                  comment: entry.comment || '',
                  content: entry.content,
                  disable: entry.disable,
                  position: entry.position,
                  constant: entry.constant || false,
                  key: Array.isArray(entry.key) ? entry.key : [],
                  ...(entry.position === 4 ? { depth: entry.depth || 0 } : {}),
                  order: entry.order || 0,
                  vectorized: false
                }
              ])
          )
        },
        preset: {
          prompts: presetEntries.map(entry => ({
            name: entry.name,
            content: entry.content || '',
            identifier: entry.identifier,
            enable: entry.enable,
            role: entry.role,
            // Properly handle insertion type and depth
            ...(entry.insertType === 'chat' ? { 
              injection_position: 1,
              injection_depth: entry.depth || 0
            } : {})
          })),
          prompt_order: [{
            order: presetEntries
              .sort((a, b) => a.order - b.order)
              .map(entry => ({
                identifier: entry.identifier,
                enabled: entry.enable
              }))
          }]
        },
        authorNote: {
          charname: roleCard.name.trim(),
          username: user?.settings?.self.nickname || "User",
          content: authorNote.content || '',
          injection_depth: authorNote.injection_depth || 0
        }
      };
  
      // Create cradle character specific properties
      const cradleFields = {
        inCradleSystem: true,
        cradleStatus: 'growing' as 'growing' | 'mature' | 'ready',
        cradleCreatedAt: Date.now(),
        cradleUpdatedAt: Date.now(),
        feedHistory: [],
        // Flag to indicate this character is editable via dialog
        isDialogEditable: true,
        // Store appearance tags even though we're not generating images
        ...(positiveTags.length > 0 ? {
          generationData: {
            appearanceTags: {
              positive: positiveTags,
              negative: negativeTags,
              artistPrompt: selectedArtistPrompt || undefined
            }
          }
        } : {})
      };
  
      // 创建新角色对象 - include cradle fields
      const newCharacter: Character & Partial<CradleCharacter> = {
        id: characterId,
        name: roleCard.name.trim(),
        avatar: character.avatar,
        backgroundImage: character.backgroundImage,
        conversationId: characterId,
        description: roleCard.description || '',
        personality: roleCard.personality || '',
        interests: [],
        createdAt: Date.now(),
        updatedAt: Date.now(),
        jsonData: JSON.stringify(jsonData),
        // Add cradle-specific fields
        ...cradleFields
      };
  
      // 保存角色和创建会话
      await addCharacter(newCharacter);
      await addConversation({
        id: characterId,
        title: roleCard.name.trim()
      });
  
      // 设置为当前会话
      await AsyncStorage.setItem('lastConversationId', characterId);
  
      // Always use the standard flow since we're not generating images
      router.replace({
        pathname: "/(tabs)",
        params: { characterId }
      });
  
      // 异步初始化 NodeST，不阻塞导航
      NodeSTManager.processChatMessage({
        userMessage: "你好！",
        conversationId: characterId,
        status: "新建角色",
        apiKey: user?.settings?.chat.characterApiKey || '',
        character: newCharacter
      }).catch(error => {
        console.error('NodeST initialization error:', error);
      });
  
    } catch (error) {
      console.error('[Error] Character creation failed:', error);
      Alert.alert(
        '保存失败', 
        `创建角色时出现错误：\n${error instanceof Error ? error.message : String(error)}`
      );
      setIsSaving(false);
    }
  };

  // Load imported data if available
  useEffect(() => {
    const loadImportedData = async () => {
      try {
        const importData = await AsyncStorage.getItem('temp_import_data');
        if (importData) {
          const data = JSON.parse(importData);
          
          // Fill character data
          if (data.roleCard) {
            setRoleCard(data.roleCard);
            setCharacter(prev => ({
              ...prev,
              name: data.roleCard.name,
              avatar: data.avatar || null
            }));
          }

          // Handle world book entries
          if (data.worldBook?.entries) {
            setWorldBook(data.worldBook);
            
            const entries = Object.entries(data.worldBook.entries).map(([key, entry]: [string, any]) => {
              // 确保 position 是有效值（0-4），默认为 4
              const rawPosition = Number(entry.position);
              const position = (isNaN(rawPosition) || rawPosition < 0 || rawPosition > 4 ? 4 : rawPosition) as 0 | 1 | 2 | 3 | 4;

              const newEntry: WorldBookEntryUI = {
                id: key,
                name: entry.comment || key,
                comment: entry.comment || '',
                content: entry.content || '',
                disable: entry.disable, // Correctly use disable from import
                position,
                constant: !!entry.constant,
                order: entry.order || 0,
                vectorized: entry.vectorized || false,
                key: entry.key || [],
                depth: position === 4 ? (entry.depth || 0) : undefined
              };

              return newEntry;
            });
            
            setWorldBookEntries(entries);
          }

          // Handle preset entries - COMPLETELY REPLACE default presets
          if (data.preset?.prompts && data.replaceDefaultPreset) {
            const importedEntries = data.preset.prompts.map((prompt: any, index: number) => ({
              id: `imported_${index}`,
              name: prompt.name || '',
              content: prompt.content || '',
              identifier: prompt.identifier,
              isEditable: true,
              insertType: prompt.injection_position === 1 ? 
                INSERT_TYPE_OPTIONS.CHAT : 
                INSERT_TYPE_OPTIONS.RELATIVE,
              role: prompt.role || 'user',
              order: index,
              isDefault: false,
              enable: prompt.enable ?? true, // Correctly map enable property from import
              depth: prompt.injection_depth || 0
            }));
            
            // Completely replace all preset entries
            setPresetEntries(importedEntries);
          }

          // Handle author note
          if (data.authorNote) {
            setAuthorNote(data.authorNote);
          }

          // Clear temporarily stored import data
          await AsyncStorage.removeItem('temp_import_data');
        }
      } catch (error) {
        console.error('[创建角色] 加载导入数据失败:', error);
        Alert.alert('导入失败', '无法加载导入的数据');
      }
    };

    loadImportedData();
  }, []);

  // Track changes to set hasUnsavedChanges flag
  useEffect(() => {
    const hasContent = roleCard.name || roleCard.first_mes || roleCard.description || 
                      roleCard.personality || roleCard.scenario || roleCard.mes_example ||
                      worldBookEntries.length > 0 || authorNote.content;
    
    // Only consider it unsaved if there's actual content
    setHasUnsavedChanges(!!hasContent);
  }, [
    roleCard.name, roleCard.first_mes, roleCard.description, roleCard.personality,
    roleCard.scenario, roleCard.mes_example, worldBookEntries, authorNote.content,
    character.avatar, character.backgroundImage
  ]);

  // Add a new function for preset import
  const handleImportPreset = async () => {
    try {
      const result = await DocumentPicker.getDocumentAsync({
        type: 'application/json',
        copyToCacheDirectory: true
      });
  
      if (!result.assets || !result.assets[0]) {
        return;
      }
  
      console.log('[Preset Import] File selected:', result.assets[0].name);
      
      try {
        const fileUri = result.assets[0].uri;
        // Fix: Use FileSystem.cacheDirectory properly
        const cacheUri = `${FileSystem.cacheDirectory}${result.assets[0].name}`;
        
        // Fix: Use FileSystem.copyAsync properly
        await FileSystem.copyAsync({
          from: fileUri,
          to: cacheUri
        });
  
        const presetJson = await CharacterImporter.importPresetForCharacter(cacheUri, 'temp');
        
        if (presetJson && presetJson.prompts) {
          // Clear existing presets completely
          const importedEntries = presetJson.prompts.map((prompt: any, index: number) => ({
            id: `imported_${index}`,
            name: prompt.name || '',
            content: prompt.content || '',
            identifier: prompt.identifier,
            isEditable: true,
            insertType: prompt.injection_position === 1 ? 
              INSERT_TYPE_OPTIONS.CHAT : 
              INSERT_TYPE_OPTIONS.RELATIVE,
            role: prompt.role || 'user',
            order: index,
            isDefault: false,
            enable: prompt.enable ?? true, // Use enable property directly from import
            depth: prompt.injection_depth || 0
          }));
          
          // Replace all preset entries
          setPresetEntries(importedEntries);
          
          Alert.alert('成功', '预设导入成功');
          setHasUnsavedChanges(true);
        }
      } catch (error) {
        console.error('[Preset Import] Error:', error);
        Alert.alert('导入失败', error instanceof Error ? error.message : '未知错误');
      }
    } catch (error) {
      console.error('[Preset Import] Document picker error:', error);
      Alert.alert('错误', '选择文件失败');
    }
  };

<<<<<<< HEAD
  // Enhance the tag-based image section with more feedback about tag storage
=======
  // Modify the renderTagGenerationSection function to perfectly match CradleCreateForm's style
>>>>>>> 25bfdb58
  const renderTagGenerationSection = () => (
    <View style={styles.tagGenerateContainer}>
      <Text style={styles.tagInstructionsText}>
        请选择描述角色外观的正面和负面标签，这些标签将被保存作为角色描述的一部分
      </Text>
      
      {/* Update note about cradle system integration */}
      <View style={styles.cradleInfoContainer}>
        <Ionicons name="information-circle-outline" size={20} color={theme.colors.info} />
        <Text style={styles.cradleInfoText}>
          选择的标签将保存为角色的外观描述数据，但不会自动生成图像
        </Text>
      </View>
      
      {/* Add artist reference selector */}
      <ArtistReferenceSelector 
        selectedGender={character.gender as 'male' | 'female' | 'other'}
        onSelectArtist={setSelectedArtistPrompt}
        selectedArtistPrompt={selectedArtistPrompt}
      />
      
      {/* Tag selection summary */}
      <View style={styles.tagSummaryContainer}>
        <Text style={styles.tagSummaryTitle}>已选标签</Text>
        <View style={styles.selectedTagsRow}>
          {positiveTags.length > 0 ? (
            <ScrollView horizontal showsHorizontalScrollIndicator={false}>
              {positiveTags.map((tag, index) => (
                <TouchableOpacity
                  key={`pos-${index}`}
                  style={styles.selectedPositiveTag}
                  onPress={() => {
                    setPositiveTags(tags => tags.filter(t => t !== tag));
                  }}
                >
                  <Text style={styles.selectedTagText} numberOfLines={1}>{tag}</Text>
                  <Ionicons name="close-circle" size={14} color="rgba(0,0,0,0.5)" />
                </TouchableOpacity>
              ))}
            </ScrollView>
          ) : (
            <Text style={styles.noTagsSelectedText}>未选择正面标签</Text>
          )}
        </View>
        
        <View style={styles.selectedTagsRow}>
          {negativeTags.length > 0 ? (
            <ScrollView horizontal showsHorizontalScrollIndicator={false}>
              {negativeTags.map((tag, index) => (
                <TouchableOpacity
                  key={`neg-${index}`}
                  style={styles.selectedNegativeTag}
                  onPress={() => {
                    setNegativeTags(tags => tags.filter(t => t !== tag));
                  }}
                >
                  <Text style={styles.selectedTagText} numberOfLines={1}>{tag}</Text>
                  <Ionicons name="close-circle" size={14} color="rgba(255,255,255,0.5)" />
                </TouchableOpacity>
              ))}
            </ScrollView>
          ) : (
            <Text style={styles.noTagsSelectedText}>未选择负面标签</Text>
          )}
        </View>
        
        {/* Add hint for tag use */}
        <Text style={styles.defaultTagsInfo}>
          选择的标签仅用于保存角色外观描述，不会触发图像生成
        </Text>
      </View>
      
      {/* Open tag selector button */}
      <TouchableOpacity 
        style={styles.openTagSelectorButton}
        onPress={() => setTagSelectorVisible(true)}
      >
        <Ionicons name="pricetag-outline" size={20} color="#fff" />
        <Text style={styles.openTagSelectorText}>浏览标签并添加</Text>
      </TouchableOpacity>
    </View>
  );

  // Update the renderContent function to use the improved styling matching CradleCreateForm
  const renderContent = () => {
    if (activeTab === 'basic') {
      return (
        <View style={styles.tabContent}>
          <Text style={styles.sectionTitle}>角色外观</Text>
          
          {/* Mode selection with improved styling to match CradleCreateForm */}
          <View style={styles.modeSelectionContainer}>
            <TouchableOpacity 
              style={[styles.modeButton, uploadMode === 'upload' && styles.activeMode]}
              onPress={() => setUploadMode('upload')}
            >
              <View style={styles.modeIconContainer}>
                <Ionicons 
                  name="cloud-upload-outline" 
                  size={24} 
                  color={uploadMode === 'upload' ? theme.colors.primary : "#888"}
                />
              </View>
              <View style={styles.modeTextContainer}>
                <Text style={[styles.modeText, uploadMode === 'upload' && styles.activeModeText]}>
                  自己上传图片
                </Text>
                <Text style={styles.modeDescription}>
                  上传您准备好的角色形象图片
                </Text>
              </View>
            </TouchableOpacity>
            
            <TouchableOpacity 
              style={[styles.modeButton, uploadMode === 'generate' && styles.activeMode]}
              onPress={() => setUploadMode('generate')}
            >
              <View style={styles.modeIconContainer}>
                <Ionicons 
                  name="color-wand-outline" 
                  size={24} 
                  color={uploadMode === 'generate' ? theme.colors.primary : "#888"} 
                />
              </View>
              <View style={styles.modeTextContainer}>
                <Text style={[styles.modeText, uploadMode === 'generate' && styles.activeModeText]}>
                  根据Tag生成图片
                </Text>
                <Text style={styles.modeDescription}>
                  通过组合标签生成符合需求的角色形象
                </Text>
              </View>
            </TouchableOpacity>
          </View>
          
          {/* Render content based on selected mode */}
          {uploadMode === 'upload' ? (
            <View style={styles.uploadContainer}>
              <View style={styles.cardPreviewSection}>
                <Text style={styles.inputLabel}>角色卡图片 (9:16)</Text>
                <View style={styles.cardImageContainer}>
                  <TouchableOpacity
                    style={styles.cardImagePicker}
                    onPress={pickBackgroundImage}
                  >
                    {character.backgroundImage ? (
                      <Image source={{ uri: character.backgroundImage }} style={styles.cardImagePreview} />
                    ) : (
                      <>
                        <Ionicons name="card-outline" size={40} color="#aaa" />
                        <Text style={styles.imageButtonText}>添加角色卡图片</Text>
                        <Text style={styles.imageButtonSubtext}>(9:16比例)</Text>
                      </>
                    )}
                  </TouchableOpacity>
                </View>
                
                <View style={styles.imageSeparator}>
                  <View style={styles.imageSeparatorLine} />
                  <Text style={styles.imageSeparatorText}>或</Text>
                  <View style={styles.imageSeparatorLine} />
                </View>
                
                {/* Avatar selection */}
                <Text style={styles.inputLabel}>头像图片 (方形)</Text>
                <View style={styles.imageSelectionContainer}>
                  <TouchableOpacity
                    style={styles.avatarButton}
                    onPress={pickAvatar}
                  >
                    {character.avatar ? (
                      <Image source={{ uri: character.avatar }} style={styles.avatarPreview} />
                    ) : (
                      <>
                        <Ionicons name="person-circle-outline" size={40} color="#aaa" />
                        <Text style={styles.imageButtonText}>添加头像</Text>
                      </>
                    )}
                  </TouchableOpacity>
                </View>
              </View>
            </View>
          ) : (
            renderTagGenerationSection()
          )}

          {/* Tag selector modal */}
          <Modal
            visible={tagSelectorVisible}
            transparent={false}
            animationType="slide"
            onRequestClose={() => setTagSelectorVisible(false)}
          >
            <View style={styles.tagSelectorModalContainer}>
              <View style={styles.tagSelectorHeader}>
                <Text style={styles.tagSelectorTitle}>选择标签</Text>
                <TouchableOpacity 
                  style={styles.tagSelectorCloseButton}
                  onPress={() => setTagSelectorVisible(false)}
                >
                  <Ionicons name="close" size={24} color="#fff" />
                </TouchableOpacity>
              </View>
              
              <View style={styles.tagSelectorContent}>
                <TagSelector 
                  onClose={() => setTagSelectorVisible(false)}
                  onAddPositive={(tag) => setPositiveTags(prev => [...prev, tag])}
                  onAddNegative={(tag) => setNegativeTags(prev => [...prev, tag])}
                  existingPositiveTags={positiveTags}
                  existingNegativeTags={negativeTags}
                  onPositiveTagsChange={setPositiveTags}
                  onNegativeTagsChange={setNegativeTags}
                  sidebarWidth="auto"
                />
              </View>
            </View>
          </Modal>
        </View>
      );
    } else {
      return (
        <View style={styles.tabContent}>
          {/* Character basic information section */}
          <Text style={styles.sectionTitle}>角色信息</Text>
          <CharacterAttributeEditor
            title="名称"
            value={roleCard.name || ''}
            onChangeText={(text) => handleRoleCardChange('name', text)}
            placeholder="角色名称..."
          />
          
          <CharacterAttributeEditor
            title="开场白"
            value={roleCard.first_mes || ''}
            onChangeText={(text) => handleRoleCardChange('first_mes', text)}
            placeholder="角色与用户的第一次对话内容..."
            style={styles.attributeSection}
          />
          
          <CharacterAttributeEditor
            title="角色描述"
            value={roleCard.description || ''}
            onChangeText={(text) => handleRoleCardChange('description', text)}
            placeholder="描述角色的外表、背景等基本信息..."
            style={styles.attributeSection}
          />
          
          <CharacterAttributeEditor
            title="性格特征"
            value={roleCard.personality || ''}
            onChangeText={(text) => handleRoleCardChange('personality', text)}
            placeholder="描述角色的性格、习惯、喜好等..."
            style={styles.attributeSection}
          />
          
          <CharacterAttributeEditor
            title="场景设定"
            value={roleCard.scenario || ''}
            onChangeText={(text) => handleRoleCardChange('scenario', text)}
            placeholder="描述角色所在的环境、情境..."
            style={styles.attributeSection}
          />
          
          <CharacterAttributeEditor
            title="对话示例"
            value={roleCard.mes_example || ''}
            onChangeText={(text) => handleRoleCardChange('mes_example', text)}
            placeholder="提供一些角色对话的范例..."
            style={styles.attributeSection}
          />

          <WorldBookSection
            entries={worldBookEntries}
            onAdd={handleAddWorldBookEntry}
            onUpdate={handleUpdateWorldBookEntry}
            onViewDetail={handleViewDetail}
            onReorder={handleReorderWorldBook}
          />
          
          {/* Modify PresetSection to include import functionality */}
          <View style={styles.presetSectionHeader}>
            <Text style={styles.sectionTitle}>预设设定</Text>
            <TouchableOpacity 
              style={styles.importPresetButton}
              onPress={handleImportPreset}
            >
              <Ionicons name="cloud-download-outline" size={16} color="#FFD700" />
              <Text style={styles.importPresetText}>导入预设</Text>
            </TouchableOpacity>
          </View>
          <PresetSection
            entries={presetEntries}
            onAdd={handleAddPresetEntry}
            onUpdate={handleUpdatePresetEntry}
            onMove={handleMoveEntry}
            onViewDetail={handleViewDetail}
            onReorder={handleReorderPresets}
          />
          
          <AuthorNoteSection
            content={authorNote.content || ''}
            injection_depth={authorNote.injection_depth || 0}
            onUpdateContent={(content) => {
              setAuthorNote(prev => ({ ...prev, content }));
              setHasUnsavedChanges(true);
            }}
            onUpdateDepth={(depth) => {
              setAuthorNote(prev => ({ ...prev, injection_depth: depth }));
              setHasUnsavedChanges(true);
            }}
            onViewDetail={handleViewDetail}
          />
        </View>
      );
    }
  };

  // Update styles to match CradleCreateForm and use theme colors consistently
  const styles = StyleSheet.create({
    container: {
      flex: 1,
      flexDirection: 'row',
      backgroundColor: theme.colors.background,
    },
    sidebarContainer: {
      width: 80,
      backgroundColor: theme.colors.backgroundSecondary,
      borderRightWidth: 1,
      borderRightColor: 'rgba(255,255,255,0.1)',
      display: 'flex',
      flexDirection: 'column',
      justifyContent: 'space-between',
      paddingVertical: 16,
      paddingHorizontal: 8,
    },
    sidebarNavItems: {
      flex: 1,
    },
    sidebarItem: {
      flexDirection: 'row',
      alignItems: 'center',
      padding: 12,
      marginBottom: 8,
      borderRadius: 8,
      borderLeftWidth: 2,
      borderLeftColor: 'transparent',
    },
    activeSidebarItem: {
      backgroundColor: 'rgba(255, 224, 195, 0.1)',
      borderLeftColor: theme.colors.primary,
    },
    sidebarItemText: {
      color: theme.colors.textSecondary,
      marginLeft: 8,
      fontSize: 13,
    },
    activeSidebarItemText: {
      color: theme.colors.primary,
    },
    sidebarSaveButton: {
      width: 30,
      height: 30,
      borderRadius: 15,
      backgroundColor: theme.colors.primaryDark,
      justifyContent: 'center',
      alignItems: 'center',
      marginBottom: 8,
      alignSelf: 'center',
    },
    content: {
      flex: 1,
    },
    contentContainer: {
      paddingBottom: 80, // Extra padding for scrolling at bottom
    },
    tabContent: {
      padding: 16,
    },
    sectionTitle: {
      fontSize: 20,
      fontWeight: 'bold',
      color: theme.colors.text,
      marginBottom: 16,
    },
    uploadContainer: {
      flex: 1,
      alignItems: 'center',
      padding: 16,
    },
    cardPreviewSection: {
      alignItems: 'center',
      width: '100%',
      marginBottom: 20,
    },
    // Avatar, card image, and image selection styles
    imageSelectionContainer: {
      flexDirection: 'row',
      justifyContent: 'center',
      alignItems: 'center',
      marginVertical: 16, 
    },
    avatarButton: {
      width: 120,
      height: 120,
      borderRadius: 60,
      backgroundColor: theme.colors.backgroundSecondary,
      justifyContent: 'center',
      alignItems: 'center',
      borderWidth: 1,
      borderColor: 'rgba(255,255,255,0.2)',
      overflow: 'hidden',
    },
    avatarPreview: {
      width: '100%',
      height: '100%',
      borderRadius: 60,
    },
    cardImageContainer: {
      width: 120,
      height: 200,
      borderRadius: 8,
      overflow: 'hidden',
      backgroundColor: theme.colors.backgroundSecondary,
      justifyContent: 'center',
      alignItems: 'center',
    },
    cardImagePicker: {
      width: '100%',
      height: '100%',
      justifyContent: 'center',
      alignItems: 'center',
    },
    cardImagePreview: {
      width: '100%',
      height: '100%',
      resizeMode: 'cover',
    },
    imageButtonText: {
      color: theme.colors.textSecondary,
      marginTop: 8,
      fontSize: 12,
      textAlign: 'center',
    },
    imageButtonSubtext: {
      color: theme.colors.textSecondary,
      fontSize: 12,
      marginTop: 4,
    },
    imageSeparator: {
      flexDirection: 'row',
      alignItems: 'center',
      marginVertical: 16,
      width: '100%',
    },
    imageSeparatorLine: {
      flex: 1,
      height: 1,
      backgroundColor: 'rgba(255,255,255,0.1)',
    },
    imageSeparatorText: {
      color: theme.colors.textSecondary,
      marginHorizontal: 8,
    },
    inputLabel: {
      color: theme.colors.text,
      fontSize: 16,
      marginBottom: 8,
    },
    // Mode selection styles to match CradleCreateForm
    modeSelectionContainer: {
      marginBottom: 16,
    },
    modeButton: {
      flexDirection: 'row',
      alignItems: 'center',
      padding: 12,
      borderRadius: 8,
      marginBottom: 8,
      backgroundColor: theme.colors.backgroundSecondary,
      borderWidth: 1,
      borderColor: 'rgba(255, 255, 255, 0.1)',
    },
    activeMode: {
      backgroundColor: 'rgba(255, 224, 195, 0.1)',
      borderColor: theme.colors.primary,
    },
    modeIconContainer: {
      width: 40,
      height: 40,
      borderRadius: 20,
      backgroundColor: 'rgba(255, 255, 255, 0.1)',
      justifyContent: 'center',
      alignItems: 'center',
      marginRight: 12,
    },
    modeTextContainer: {
      flex: 1,
    },
    modeText: {
      fontSize: 16,
      color: theme.colors.textSecondary,
    },
    activeModeText: {
      color: theme.colors.primary,
    },
    modeDescription: {
      fontSize: 12,
      color: theme.colors.textSecondary,
      marginTop: 4,
    },
    // Tag generation styles to match CradleCreateForm
    tagGenerateContainer: {
      flex: 1,
      padding: 16,
    },
    tagInstructionsText: {
      color: theme.colors.textSecondary,
      fontSize: 14,
      marginBottom: 16,
    },
    tagSummaryContainer: {
      backgroundColor: theme.colors.cardBackground,
      borderRadius: 8,
      padding: 12,
      marginVertical: 16,
    },
    tagSummaryTitle: {
      color: theme.colors.text,
      fontSize: 16,
      marginBottom: 8,
    },
    selectedTagsRow: {
      flexDirection: 'row',
      alignItems: 'center',
      minHeight: 36,
      marginBottom: 8,
    },
    selectedPositiveTag: {
      flexDirection: 'row',
      alignItems: 'center',
      backgroundColor: theme.colors.primary,
      borderRadius: 16,
      paddingVertical: 4,
      paddingHorizontal: 8,
      marginRight: 8,
    },
    selectedNegativeTag: {
      flexDirection: 'row',
      alignItems: 'center',
      backgroundColor: theme.colors.danger,
      borderRadius: 16,
      paddingVertical: 4,
      paddingHorizontal: 8,
      marginRight: 8,
    },
    selectedTagText: {
      fontSize: 12,
      marginRight: 4,
      maxWidth: 100,
      color: theme.colors.black, // For positive tags with light background
    },
    noTagsSelectedText: {
      color: theme.colors.textSecondary,
      fontStyle: 'italic',
    },
    defaultTagsInfo: {
      color: theme.colors.textSecondary,
      fontSize: 11,
      fontStyle: 'italic',
      marginTop: 8,
      textAlign: 'center',
    },
    openTagSelectorButton: {
      flexDirection: 'row',
      alignItems: 'center',
      justifyContent: 'center',
      backgroundColor: theme.colors.primaryDark,
      borderRadius: 8,
      padding: 12,
      marginVertical: 8,
    },
    openTagSelectorText: {
      color: theme.colors.black,
      marginLeft: 8,
      fontWeight: '500',
    },
    // Tag selector modal styles
    tagSelectorModalContainer: {
      flex: 1,
      backgroundColor: theme.colors.background,
    },
    tagSelectorHeader: {
      flexDirection: 'row',
      justifyContent: 'center',
      alignItems: 'center',
      padding: 16,
      backgroundColor: theme.colors.cardBackground,
      borderBottomWidth: 1,
      borderBottomColor: 'rgba(255,255,255,0.1)',
      position: 'relative',
      paddingTop: Platform.OS === 'ios' ? 44 : 16,
    },
    tagSelectorTitle: {
      color: theme.colors.text,
      fontSize: 18,
      fontWeight: 'bold',
    },
    tagSelectorCloseButton: {
      position: 'absolute',
      right: 16,
      top: Platform.OS === 'ios' ? 44 : 16,
      padding: 4,
    },
    tagSelectorContent: {
      flex: 1,
    },
    // Add styles for the cradle info container
    cradleInfoContainer: {
      flexDirection: 'row',
      alignItems: 'center',
      backgroundColor: 'rgba(33, 150, 243, 0.1)',
      padding: 12,
      borderRadius: 8,
      marginTop: 16,
    },
    cradleInfoText: {
      flex: 1,
      color: theme.colors.info,
      fontSize: 13,
      marginLeft: 8,
      lineHeight: 18,
    },
    attributeSection: {
      marginTop: 16,
    },
    presetSectionHeader: {
      flexDirection: 'row',
      justifyContent: 'space-between',
      alignItems: 'center',
      marginBottom: 16,
    },
    importPresetButton: {
      flexDirection: 'row',
      alignItems: 'center',
      padding: 8,
      borderRadius: 4,
      backgroundColor: 'rgba(224, 196, 168, 0.2)', // Updated to use primaryDark with opacity
    },
    importPresetText: {
      color: theme.colors.primary, // Updated to use theme colors
      marginLeft: 4,
      fontSize: 12,
    },
  });

  // For embedded usage in tabs, we'll now use the sidebar pattern similar to CradleCreateForm
  return (
    <View style={styles.container}>
      <View style={styles.sidebarContainer}>
        {/* Sidebar Navigation Items */}
        <View style={styles.sidebarNavItems}>
          <TouchableOpacity 
            style={[
              styles.sidebarItem,
              activeTab === 'basic' && styles.activeSidebarItem
            ]}
            onPress={() => setActiveTab('basic')}
          >
            <Ionicons 
              name="document-outline"
              size={24} 
              color={activeTab === 'basic' ? theme.colors.primary : theme.colors.textSecondary} 
            />
          </TouchableOpacity>
          
          <TouchableOpacity 
            style={[
              styles.sidebarItem,
              activeTab === 'advanced' && styles.activeSidebarItem
            ]}
            onPress={() => setActiveTab('advanced')}
          >
            <Ionicons 
              name="settings-outline"
              size={24} 
              color={activeTab === 'advanced' ? theme.colors.primary : theme.colors.textSecondary} 
            />
          </TouchableOpacity>
        </View>
        
        {/* Save button in sidebar style */}
        <TouchableOpacity
          style={styles.sidebarSaveButton}
          onPress={saveCharacter}
          disabled={isSaving}
        >
          {isSaving ? (
            <ActivityIndicator size="small" color={theme.colors.black} />
          ) : (
            <Ionicons name="save-outline" size={18} color={theme.colors.black} />
          )}
        </TouchableOpacity>
      </View>
      
      <ScrollView 
        style={styles.content} 
        contentContainerStyle={styles.contentContainer}
      >
        {renderContent()}
      </ScrollView>
      
      {/* Detail Sidebar for expanded editing */}
      <DetailSidebar
        isVisible={!!selectedField}
        onClose={() => setSelectedField(null)}
        title={selectedField?.title || ''}
        content={selectedField?.content || ''}
        onContentChange={selectedField?.onContentChange}
        editable={selectedField?.editable}
        entryType={selectedField?.entryType}
        entryOptions={selectedField?.entryOptions}
        onOptionsChange={selectedField?.onOptionsChange}
        name={selectedField?.name}
        onNameChange={selectedField?.onNameChange}
      />
      
      {/* Confirm Dialog */}
      <ConfirmDialog
        visible={showConfirmDialog}
        title="放弃更改"
        message="您有未保存的更改，确定要离开吗？"
        confirmText="放弃更改"
        cancelText="继续编辑"
        confirmAction={() => {
          setShowConfirmDialog(false);
          router.back();
        }}
        cancelAction={() => setShowConfirmDialog(false)}
        destructive={true}
        icon="alert-circle-outline"
      />
    </View>
  );
};

export default CreateChar;
<|MERGE_RESOLUTION|>--- conflicted
+++ resolved
@@ -815,11 +815,7 @@
     }
   };
 
-<<<<<<< HEAD
   // Enhance the tag-based image section with more feedback about tag storage
-=======
-  // Modify the renderTagGenerationSection function to perfectly match CradleCreateForm's style
->>>>>>> 25bfdb58
   const renderTagGenerationSection = () => (
     <View style={styles.tagGenerateContainer}>
       <Text style={styles.tagInstructionsText}>
